--- conflicted
+++ resolved
@@ -405,13 +405,6 @@
       v1' v2' (Some (β', tr', tp', gb', v)) →
     trace_ok tr'.
 Proof.
-<<<<<<< HEAD
-  intros. inversion H1; subst.
-  apply inj_pair2_eq_dec in H2, H3; try (apply basic_type_eq_dec). subst.
-  inversion H13; subst.
-  apply inj_pair2_eq_dec in H2, H4; try (apply basic_type_eq_dec). subst.
-Admitted.
-=======
   intros. inversion H0. subst.
   apply inj_pair2_eq_dec in H1, H2; try (apply basic_type_eq_dec). subst.
   inversion H12.
@@ -421,7 +414,6 @@
 
   econstructor; eauto. simpl. unfold tr_new. eapply try_get_new_trace_bin_ok; eauto. 
 Qed.
->>>>>>> 6e598797
 
 Lemma eval_binary_list_ok:
   ∀ bt1 bt2 f β β'
