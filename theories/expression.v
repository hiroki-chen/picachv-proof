--- conflicted
+++ resolved
@@ -921,33 +921,6 @@
       * destruct ℓ1; intuition.
         constructor. assumption.
       * destruct ℓ1; intuition.
-<<<<<<< HEAD
-=======
-Qed.
-
-Lemma coerce_udf_to_unary_some: ∀ arg_types args ret op f e
-  (len: Datatypes.length args = Datatypes.length arg_types)
-  (len_1: Datatypes.length args = 1),
-  coerce_udf_to_unary arg_types args ret op f len len_1 = Some e →
-  ∃ f e', e = ExprUnary f e'.
-Proof.
-  intros.
-  destruct args eqn: Heq.
-  - inversion len_1.
-  - destruct arg_types.
-    + inversion len.
-    + inversion len_1. cut (l = nil); intros.
-      * subst. cut (arg_types = nil); intros.
-        -- subst. simpl in H.
-           destruct op.
-           ++ inversion H. exists (UnaryFunc u b ret f), e0. reflexivity.
-           ++ inversion H.
-           ++ inversion H.
-        -- assert (List.length (b :: arg_types) = 1) by (etransitivity; eauto).
-           inversion H0. destruct arg_types; try discriminate; auto.
-      * destruct l; try discriminate; auto.
->>>>>>> 910b402c
-Qed.
 
 Lemma expr_type_eqb_refl: ∀ τ, expr_type_eqb τ τ = true.
 Proof.
